#from N2G import drawio_diagram
from lib.CustomDrawioDiagram import CustomDrawioDiagram
from lib.Link import Link
from lib.Node import Node
from lib.Grafana import GrafanaDashboard
from collections import defaultdict
<<<<<<< HEAD
import argparse
import os
from prompt_toolkit import prompt
from prompt_toolkit.completion import WordCompleter
from prompt_toolkit.key_binding import KeyBindings
from prompt_toolkit.shortcuts import checkboxlist_dialog, yes_no_dialog

=======
import yaml, argparse, os, re, random
>>>>>>> a1943127

def add_ports(diagram, styles, verbose=True):
    nodes = diagram.nodes

    # Calculate and set port positions for all nodes
    for node in nodes.values():
        links = node.get_all_links()

        # Group links by their direction
        direction_groups = {}
        for link in links:
            direction = link.direction
            if direction not in direction_groups:
                direction_groups[direction] = []
            direction_groups[direction].append(link)

        for direction, group in direction_groups.items():
            if diagram.layout == 'vertical':
                if direction == 'downstream':
                    # Sort downstream links by x position of source and target
                    sorted_links = sorted(group, key=lambda link: (link.source.pos_x, link.target.pos_x))
                    num_links = len(sorted_links)
                    spacing = styles['node_width'] / (num_links + 1)
                    for i, link in enumerate(sorted_links):
                        port_x = node.pos_x + (i + 1) * spacing - styles['connector_width'] / 2
                        port_y = node.pos_y + styles['node_height'] - styles['connector_height'] / 2
                        link.port_pos = (port_x, port_y)
                elif direction == 'upstream':
                    # Sort upstream links by x position of source and target
                    sorted_links = sorted(group, key=lambda link: (link.source.pos_x, link.target.pos_x))
                    num_links = len(sorted_links)
                    spacing = styles['node_width'] / (num_links + 1)
                    for i, link in enumerate(sorted_links):
                        port_x = node.pos_x + (i + 1) * spacing - styles['connector_width'] / 2
                        port_y = node.pos_y - styles['connector_height'] / 2
                        link.port_pos = (port_x, port_y)
                else:
                    # Sort lateral links by y position of source and target
                    sorted_links = sorted(group, key=lambda link: (link.source.pos_y, link.target.pos_y))
                    num_links = len(sorted_links)
                    spacing = styles['node_height'] / (num_links + 1)
                    for i, link in enumerate(sorted_links):
                        if link.target.pos_x > link.source.pos_x:
                            # Lateral link to the right
                            port_x = node.pos_x + styles['node_width']
                        else:
                            # Lateral link to the left
                            port_x = node.pos_x
                        port_y = node.pos_y + (i + 1) * spacing
                        link.port_pos = (port_x, port_y)
            elif diagram.layout == 'horizontal':
                if direction == 'downstream':
                    # Sort downstream links by y position of source and target
                    sorted_links = sorted(group, key=lambda link: (link.source.pos_y, link.target.pos_y))
                    num_links = len(sorted_links)
                    spacing = styles['node_height'] / (num_links + 1)
                    for i, link in enumerate(sorted_links):
                        port_x = node.pos_x + styles['node_width']
                        port_y = node.pos_y + (i + 1) * spacing
                        link.port_pos = (port_x, port_y)
                elif direction == 'upstream':
                    # Sort upstream links by y position of source and target
                    sorted_links = sorted(group, key=lambda link: (link.source.pos_y, link.target.pos_y))
                    num_links = len(sorted_links)
                    spacing = styles['node_height'] / (num_links + 1)
                    for i, link in enumerate(sorted_links):
                        port_x = node.pos_x
                        port_y = node.pos_y + (i + 1) * spacing
                        link.port_pos = (port_x, port_y)
                else:
                    # Sort lateral links by x position of source and target
                    sorted_links = sorted(group, key=lambda link: (link.source.pos_x, link.target.pos_x))
                    num_links = len(sorted_links)
                    spacing = styles['node_width'] / (num_links + 1)
                    for i, link in enumerate(sorted_links):
                        if link.target.pos_y > link.source.pos_y:
                            # Lateral link to the bottom
                            port_y = node.pos_y + styles['node_height']
                        else:
                            # Lateral link to the top
                            port_y = node.pos_y
                        port_x = node.pos_x + (i + 1) * spacing
                        link.port_pos = (port_x, port_y)

    connector_dict = {}
    # Create connectors and links using the calculated port positions
    for node in nodes.values():

        downstream_links = node.get_downstream_links()
        lateral_links = node.get_lateral_links()

        links = downstream_links + lateral_links
        

        for link in links:
            # source connector
            source_cID = f"{link.source.name}:{link.source_intf}:{link.target.name}:{link.target_intf}"
            source_label = re.findall(r'\d+', link.source_intf)[-1]
            source_connector_pos = link.port_pos
            connector_width = styles['connector_width']
            connector_height = styles['connector_height']

            # Add the source connector ID to the source connector dictionary
            if link.source.name not in connector_dict:
                connector_dict[link.source.name] = []
            connector_dict[link.source.name].append(source_cID)

            # target connector
            target_cID = f"{link.target.name}:{link.target_intf}:{link.source.name}:{link.source_intf}"
            target_link = diagram.get_target_link(link)
            target_connector_pos = target_link.port_pos
            target_label = re.findall(r'\d+', target_link.source_intf)[-1]

            if link.target.name not in connector_dict:
                connector_dict[link.target.name] = []
            connector_dict[link.target.name].append(target_cID)

            # Adjust port positions if source and target have different numbers of links
            source_downstream_links = link.source.get_downstream_links()
            target_upstream_links = link.target.get_upstream_links()
            if diagram.layout == 'vertical':
                if link.source.pos_x == link.target.pos_x:
                    if len(source_downstream_links) != len(target_upstream_links):
                        if len(source_downstream_links) < len(target_upstream_links):
                            # Adjust source port position to align with the corresponding target port
                            adjusted_x = target_connector_pos[0]
                            source_connector_pos = (adjusted_x, source_connector_pos[1])
                        else:
                            # Adjust target port position to align with the corresponding source port
                            adjusted_x = source_connector_pos[0]
                            target_connector_pos = (adjusted_x, target_connector_pos[1])
            elif diagram.layout == 'horizontal':
                if link.source.pos_y == link.target.pos_y:
                    pass
                    if len(source_downstream_links) != len(target_upstream_links):
                        if len(source_downstream_links) < len(target_upstream_links):
                            # Adjust source port position to align with the corresponding target port
                            adjusted_y = target_connector_pos[1]
                            source_connector_pos = (source_connector_pos[0], adjusted_y)
                        else:
                            # Adjust target port position to align with the corresponding source port
                            adjusted_y = source_connector_pos[1]
                            target_connector_pos = (target_connector_pos[0], adjusted_y)


            diagram.add_node(
                id=source_cID,
                label=source_label,
                x_pos=source_connector_pos[0],
                y_pos=source_connector_pos[1],
                width=connector_width,
                height=connector_height,
                style=styles['port_style']
            )

            diagram.add_node(
                id=target_cID,
                label=target_label,
                x_pos=target_connector_pos[0],
                y_pos=target_connector_pos[1],
                width=connector_width,
                height=connector_height,
                style=styles['port_style']
            )

            # Calculate center positions
            source_center = (source_connector_pos[0] + connector_width / 2, source_connector_pos[1] + connector_height / 2)
            target_center = (target_connector_pos[0] + connector_width / 2, target_connector_pos[1] + connector_height / 2)

            # Calculate the real middle between the centers for the midpoint connector
            midpoint_center_x = (source_center[0] + target_center[0]) / 2
            midpoint_center_y = (source_center[1] + target_center[1]) / 2

            # Generate a random offset within the range of ±10
            random_offset = random.choice([random.uniform(-20, -10), random.uniform(10, 20)])

            # Determine the direction of the link
            dx = target_center[0] - source_center[0]
            dy = target_center[1] - source_center[1]

            # Calculate the normalized direction vector for the line
            magnitude = (dx**2 + dy**2)**0.5
            if magnitude != 0:
                direction_dx = dx / magnitude
                direction_dy = dy / magnitude
            else:
                # If the magnitude is zero, the source and target are at the same position
                # In this case, we don't need to move the midpoint
                direction_dx = 0
                direction_dy = 0

            # Apply the offset
            midpoint_center_x += direction_dx * random_offset
            midpoint_center_y += direction_dy * random_offset

            midpoint_top_left_x = midpoint_center_x - 2
            midpoint_top_left_y = midpoint_center_y - 2

            # Create midpoint connector between source and target ports
            midpoint_id = f"mid:{link.source.name}:{link.source_intf}:{link.target.name}:{link.target_intf}"
            diagram.add_node(
                id=midpoint_id,
                label='\u200B',
                x_pos=midpoint_top_left_x,
                y_pos=midpoint_top_left_y,
                width=4,
                height=4,
                style=styles['connector_style']
            )

            diagram.add_link(source=source_cID, target=midpoint_id, style=styles["link_style"], label='rate', link_id=f"{source_cID}")
            diagram.add_link(source=target_cID, target=midpoint_id, style=styles["link_style"], label='rate', link_id=f"{target_cID}")


   # Create groups for each node and its connectors
    for node_name, connector_ids in connector_dict.items():
        group_id = f"group-{node_name}"
        member_objects = connector_ids + [node_name]
        diagram.group_nodes(member_objects=member_objects, group_id=group_id, style='group')

def add_links(diagram, styles):
    nodes = diagram.nodes

    for node in nodes.values():
        downstream_links = node.get_downstream_links()
        lateral_links = node.get_lateral_links()

        links = downstream_links + lateral_links

        # Group links by their target
        target_groups = {}
        for link in links:
            target = link.target
            if target not in target_groups:
                target_groups[target] = []
            target_groups[target].append(link)

        for target, group in target_groups.items():
            for i, link in enumerate(group):
                source_x, source_y = link.source.pos_x, link.source.pos_y
                target_x, target_y = link.target.pos_x, link.target.pos_y

                # Determine directionality
                left_to_right = source_x < target_x
                above_to_below = source_y < target_y

                # Calculate step for multiple links with the same target
                step = 0.5 if len(group) == 1 else 0.25 + 0.5 * (i / (len(group) - 1))

                if diagram.layout == 'horizontal':
                    if link.level_diff > 0:
                        entryX, exitX = (0, 1) if left_to_right else (1, 0)
                        entryY = exitY = step
                    else:
                        if above_to_below:
                            entryY, exitY = (0, 1)
                        else:
                            entryY, exitY = (1, 0)
                        entryX = exitX = step
                elif diagram.layout == 'vertical':
                    if link.level_diff > 0:
                        entryY, exitY = (0, 1) if above_to_below else (1, 0)
                        entryX = exitX = step
                    # Same graph level
                    else:
                        if left_to_right:
                            entryX, exitX = (0, 1)
                        else:
                            entryX, exitX = (1, 0)
                        entryY = exitY = step
                style = f"{styles['link_style']}entryY={entryY};exitY={exitY};entryX={entryX};exitX={exitX};"

                diagram.add_link(source=link.source.name, target=link.target.name, src_label=link.source_intf, trgt_label=link.target_intf, src_label_style=styles['src_label_style'], trgt_label_style=styles['trgt_label_style'], style=style)


def add_nodes(diagram, nodes, styles):
    base_style = styles['base_style']
    custom_styles = styles['custom_styles']
    icon_to_group_mapping = styles['icon_to_group_mapping']

    for node in nodes.values():
        # Check for 'graph_icon' attribute and map it to the corresponding group
        if node.graph_icon in icon_to_group_mapping:
            group = icon_to_group_mapping[node.graph_icon]
        else:
            # Determine the group based on the node's name if 'graph_icon' is not specified
            if "client" in node.name:
                group = "server"
            elif "leaf" in node.name:
                group = "leaf"
            elif "spine" in node.name:
                group = "spine"
            elif "dcgw" in node.name:
                group = "dcgw"
            else:
                group = "default"  # Fallback to 'default' if none of the conditions are met

        style = custom_styles.get(group, base_style)
        x_pos, y_pos = node.pos_x, node.pos_y
        # Add each node to the diagram with the given x and y position.
        diagram.add_node(id=node.name, label=node.name, x_pos=x_pos, y_pos=y_pos, style=style, width=node.width, height=node.height)

def adjust_intermediary_nodes(intermediaries, layout, verbose=False):

    if not intermediaries:
        return

    #group the intermediaries by their graph level
    intermediaries_by_level = defaultdict(list)
    for node in intermediaries:
        intermediaries_by_level[node.graph_level].append(node)

    selected_level = max(intermediaries_by_level.keys(), key=lambda lvl: len(intermediaries_by_level[lvl]))
    selected_group = intermediaries_by_level[selected_level]    

    if len(selected_group) == 1:
        node = selected_group[0]
        if layout == 'vertical':
            node.pos_x = node.pos_x - 100
        else:
            node.pos_y = node.pos_y - 100
    else:
        for i, node in enumerate(selected_group):
            if layout == 'vertical':
                node.pos_x = node.pos_x - 100 + i * 200
            else:
                node.pos_y = node.pos_y - 100 + i * 200

    pass

def center_align_nodes(nodes_by_graphlevel, layout='vertical', verbose=False):
    """
    Center align nodes within each graphlevel based on the layout layout and ensure
    they are nicely distributed to align with the graphlevel above.
    """
    
    attr_x, attr_y = ('pos_x', 'pos_y') if layout == 'vertical' else ('pos_y', 'pos_x')
    
    prev_graphlevel_center = None
    for graphlevel, nodes in sorted(nodes_by_graphlevel.items()):
        graphlevel_centers = [getattr(node, attr_x) for node in nodes]
        
        if prev_graphlevel_center is None:
            # For the first graphlevel, calculate its center and use it as the previous center for the next level
            prev_graphlevel_center = (min(graphlevel_centers) + max(graphlevel_centers)) / 2
        else:
            # Calculate current graphlevel's center
            graphlevel_center = sum(graphlevel_centers) / len(nodes)
            
            # Calculate offset to align current graphlevel's center with the previous graphlevel's center
            offset = prev_graphlevel_center - graphlevel_center
            
            # Apply offset to each node in the current graphlevel
            for node in nodes:
                setattr(node, attr_x, getattr(node, attr_x) + offset)
            
            # Update prev_graphlevel_center for the next level
            prev_graphlevel_center = sum(getattr(node, attr_x) for node in nodes) / len(nodes)

def calculate_positions(diagram, layout='vertical', verbose=False):
    """
    Calculates and assigns positions to nodes for graph visualization based on their hierarchical levels and connectivity.
    Organizes nodes by graph level, applies prioritization within levels based on connectivity, and adjusts positions to enhance readability.
    Aligns and adjusts intermediary nodes to address alignment issues and improve visual clarity.
    """

    nodes = diagram.nodes
    nodes =  sorted(nodes.values(), key=lambda node: (node.graph_level, node.name))

    x_start, y_start = 100, 100
    padding_x, padding_y = 200, 200
    min_margin = 200

    if verbose:
        print("Nodes before calculate_positions:", nodes)

    def prioritize_placement(nodes, level, verbose=False):
        if level == diagram.get_max_level():
        # If it's the maximum level, simply sort nodes by name
            ordered_nodes = sorted(nodes, key=lambda node: node.name)
        else: 
        # Separate nodes by their connection count within the level
            multi_connection_nodes = [node for node in nodes if node.get_connection_count_within_level() > 1]
            single_connection_nodes = [node for node in nodes if node.get_connection_count_within_level() == 1]
            zero_connection_nodes = [node for node in nodes if node.get_connection_count_within_level() == 0]

            # Separate multi-connection nodes with lateral links
            multi_connection_nodes_with_lateral = []
            multi_connection_nodes_without_lateral = []
            for node in multi_connection_nodes:
                if any(link.target in multi_connection_nodes for link in node.get_lateral_links()):
                    multi_connection_nodes_with_lateral.append(node)
                else:
                    multi_connection_nodes_without_lateral.append(node)

            # Sort multi-connection nodes with lateral links wisely
            sorted_multi_connection_nodes_with_lateral = []
            while multi_connection_nodes_with_lateral:
                node = multi_connection_nodes_with_lateral.pop(0)
                sorted_multi_connection_nodes_with_lateral.append(node)
                for link in node.get_lateral_links():
                    if link.target in multi_connection_nodes_with_lateral:
                        multi_connection_nodes_with_lateral.remove(link.target)
                        sorted_multi_connection_nodes_with_lateral.append(link.target)

            # sort by name
            multi_connection_nodes_without_lateral = sorted(multi_connection_nodes_without_lateral, key=lambda node: node.name)
            sorted_multi_connection_nodes_with_lateral = sorted(sorted_multi_connection_nodes_with_lateral, key=lambda node: node.name)
            single_connection_nodes = sorted(single_connection_nodes, key=lambda node: node.name)


            # Merge single, multi-connection (with and without lateral), and zero-connection nodes
            ordered_nodes = single_connection_nodes[:len(single_connection_nodes)//2] + \
                            multi_connection_nodes_without_lateral + \
                            sorted_multi_connection_nodes_with_lateral + \
                            single_connection_nodes[len(single_connection_nodes)//2:] + \
                            zero_connection_nodes

        return ordered_nodes

    # Organize nodes by graphlevel and order within each graphlevel
    nodes_by_graphlevel = defaultdict(list)
    for node in nodes:
        nodes_by_graphlevel[node.graph_level].append(node)

    for graphlevel, graphlevel_nodes in nodes_by_graphlevel.items():
        ordered_nodes = prioritize_placement(graphlevel_nodes, graphlevel, verbose=verbose)
    
        for i, node in enumerate(ordered_nodes):
            if layout == 'vertical':
                node.pos_x = x_start + i * padding_x
                node.pos_y = y_start + graphlevel * padding_y
            else:
                node.pos_x = x_start + graphlevel * padding_x
                node.pos_y = y_start + i * padding_y

    center_align_nodes(nodes_by_graphlevel, layout=layout, verbose=verbose)

    intermediaries_x, intermediaries_y  = diagram.get_nodes_between_interconnected()

    if diagram.layout == "vertical":
        adjust_intermediary_nodes(intermediaries_x, layout=diagram.layout, verbose=verbose)
    else:
        adjust_intermediary_nodes(intermediaries_y, layout=diagram.layout, verbose=verbose)




def adjust_node_levels(diagram):
    used_levels = diagram.get_used_levels()
    max_level = diagram.get_max_level()
    min_level = diagram.get_min_level()
    #print(f"Initial used levels: {used_levels}")
    if len(used_levels) <= 1:
        #print("Only one level present, no adjustment needed.")
        return  # Only one level present, no adjustment needed

    current_level = min_level
    while current_level < max_level + 1:
        #if level is the first used level or the last used level, skip it
        if current_level == min_level:
            #print(f"Skip Level: {current_level} because it is the first or last level")
            current_level += 1
            continue

        nodes_at_current_level = diagram.get_nodes_by_level(current_level)
        nodes_at_next_level = diagram.get_nodes_by_level(current_level + 1)
        #print(f"Processing level {current_level}:")
        #print(f"Nodes at current level: {{current_level}} {[node.name for node in nodes_at_current_level.values()]}")
        next_level = current_level + 1
        before_level = current_level - 1
        nodes_to_move = []
        # if nodes_at_next_level:

        if len(nodes_at_current_level.items()) == 1:
            #print(f"Only one node found at level {current_level}. No adjustment needed.")
            current_level += 1
            continue
        for node_name , node in nodes_at_current_level.items():          
            has_upstream_connection = any(node.get_upstream_links_towards_level(before_level))

            
            if not has_upstream_connection:
                nodes_to_move.append(node)
            #else:
                #print(f"Node {node_name} has {len(node.get_upstream_links_towards_level(before_level))} upstream links against Level {before_level} No adjustment needed.")

        if (len(nodes_to_move) == len(nodes_at_current_level) ):
            #print(f"Nothing to move here")
            current_level += 1
            continue
        #else:
            #for node in nodes_to_move:
                #print(f"!Node {node.name} does not have an upstream connection to level {before_level}. Marked for movement.")


        if nodes_to_move:
            #print(f"Because we need to move, we are increasing all node_graphlevels from the next Levels Nodes by one level")

            for level in range(max_level, current_level, -1):
                nodes_at_level = diagram.get_nodes_by_level(level)
                for node in nodes_at_level.values():
                    node.graph_level += 1
                    #print(f"  Moving node {node.name} from level {level} to level {level + 1}.")

            # Move the nodes marked for movement to the next level
            for node in nodes_to_move:
                node.graph_level += 1
                #print(f"  Moving node {node.name} from level {current_level} to level {next_level}")

            #print(f"Moved nodes at level {current_level} to level {next_level}.")
            update_links(diagram.get_links_from_nodes())
            max_level = diagram.get_max_level()

        max_level = diagram.get_max_level()
        current_level += 1

    # Check all levels starting from the last level
    for level in range(max_level, min_level - 1, -1):
        nodes_at_level = diagram.get_nodes_by_level(level)
        for node in nodes_at_level.values():
            upstream_links = node.get_upstream_links()
            can_move = True
            for link in upstream_links:
                level_diff = node.graph_level - link.target.graph_level
                if level_diff == 1:
                    can_move = False
                    break  # Stop checking if any upstream link has a level difference of 1
            
            if can_move:
                for link in upstream_links:
                    level_diff = node.graph_level - link.target.graph_level
                    if level_diff > 1:
                        node.graph_level -= 1
                        #print(f"  Moving node {node.name} from level {level} to level {level - 1} due to upstream link with level difference > 1")
                        update_links(diagram.get_links_from_nodes())
                        max_level = diagram.get_max_level()
                        break  # Stop moving the node after adjusting its level once

def update_links(links):
    for link in links:
        source_level = link.source.graph_level
        target_level = link.target.graph_level
        link.level_diff = target_level - source_level
        if link.level_diff > 0:
            link.direction = 'downstream'
        elif link.level_diff < 0:
            link.direction = 'upstream'
        else:
            link.direction = 'lateral'

def assign_graphlevels(diagram, verbose=False):
    """
    Assigns hierarchical graph levels to nodes based on connections or optional labels
    Returns a sorted list of nodes and their graph levels.
    """
    nodes = diagram.get_nodes()

    # Check if all nodes already have a graphlevel != -1 
    if all(node.graph_level != -1 for node in nodes.values()):
        already_set = True
    else:
        already_set = False
        print("Not all graph levels set in the .clab file. Assigning graph levels based on downstream links. Expect experimental output. Please consider assigning graph levels to your .clab file, or use it with -I for interactive mode. Find more information here: https://github.com/srl-labs/clab-io-draw/blob/grafana_style/docs/clab2drawio.md#influencing-node-placement")

    # Helper function to assign graphlevel by recursively checking connections
    def set_graphlevel(node, current_graphlevel, visited=None):
        if visited is None:
            visited = set()
        if node.name in visited:
            return
        visited.add(node.name)

        if node.graph_level < current_graphlevel:
            node.graph_level = current_graphlevel
        for link in node.get_downstream_links():
            target_node = nodes[link.target.name]
            set_graphlevel(target_node, current_graphlevel + 1, visited)

    # Start by setting the graphlevel to -1 if they don't already have a graphlevel 
    for node in nodes.values():
        if node.graph_level != -1:
            continue
        # Setting the graphlevel of nodes with no upstream connections
        elif not node.get_upstream_links():
            set_graphlevel(node, 0)
        else:
            set_graphlevel(node, node.graph_level)

    # Update the links of each node
    for node in nodes.values():
        node.update_links()

    if not already_set:
        adjust_node_levels(diagram)
        for node in nodes.values():
            node.update_links()

    sorted_nodes =  sorted(nodes.values(), key=lambda node: (node.graph_level, node.name))
    return sorted_nodes


def load_styles_from_config(config_path):
<<<<<<< HEAD
    with open(config_path, 'r') as file:
        config = yaml.safe_load(file)

    base_style = config['base_style']
    link_style = config['link_style']
    src_label_style = config['src_label_style']
    trgt_label_style = config['trgt_label_style']
    
    # Prepend base_style to each custom style
    custom_styles = {key: base_style + value for key, value in config['custom_styles'].items()}
    
    icon_to_group_mapping = config['icon_to_group_mapping']

    return base_style, link_style, src_label_style, trgt_label_style, custom_styles, icon_to_group_mapping

def interactive_mode(nodes, icon_to_group_mapping):
    previous_summary = { "Levels":{}, "Icons": {}}
    for node, node_info in nodes.items():
        try:
            level = node_info["labels"]["graph-level"]
            if level not in previous_summary["Levels"]:
                previous_summary["Levels"][level] = []
            previous_summary["Levels"][level].append(node)
            
            icon = node_info["labels"]["graph-icon"]
            if icon not in previous_summary["Icons"]:
                previous_summary["Icons"][icon] = []
            previous_summary["Icons"][icon].append(node)
        except KeyError:
            continue

    result=False
    while not result:
        summary = { "Levels":{}, "Icons": {}}
        tmp_nodes = list(nodes.keys())
        level = 0
        while True:
            level += 1
            level_nodes = checkboxlist_dialog(
                title=f"Level {level} nodes",
                text=f"Choose the nodes for level {level}:",
                values=[(node, node) for node in tmp_nodes],
                default_values=previous_summary["Levels"][level] if level in previous_summary["Levels"] else []
            ).run()
    
            if not level_nodes:
                continue
    
            for node in level_nodes:
                if "labels" in nodes[node]:
                    nodes[node]["labels"]["graph-level"] = level
                else:
                    nodes[node]["labels"] = {"graph-level": level}
                
                if level not in summary["Levels"]:
                    summary["Levels"][level] = []
                summary["Levels"][level].append(node)
                tmp_nodes.remove(node)
    
            if not tmp_nodes:
                break

        tmp_nodes = list(nodes.keys())
        icons = list(icon_to_group_mapping.keys())
        for icon in icons:
            icon_nodes = checkboxlist_dialog(
                title=f"Choose {icon} nodes",
                text=f"Select the nodes for the {icon} icon:",
                values=[(node, node) for node in tmp_nodes],
                default_values=previous_summary["Icons"][icon] if icon in previous_summary["Icons"] else []
            ).run()
    
            if not icon_nodes:
                continue
    
            for node in icon_nodes:
                if "labels" in nodes[node]:
                    nodes[node]["labels"]["graph-icon"] = icon
                else:
                    nodes[node]["labels"] = {"graph-icon": icon}
                if icon not in summary["Icons"]:
                    summary["Icons"][icon] = []
                summary["Icons"][icon].append(node)
                tmp_nodes.remove(node)
    
            if not tmp_nodes:
                break

        summary_tree = ""
        for key, info in summary.items():
            summary_tree += f"\n### {key} ###\n"
            for item, node_list in info.items():
                summary_tree += f"[ {item} ]\n"
                for node in node_list:
                    summary_tree += f"    - {node}\n"
        summary_tree += "\n\nDo you want to keep it like this? Select < No > to edit your configuration."

        previous_summary=summary
        result = yes_no_dialog(
            title='SUMMARY',
            text=summary_tree).run()

def main(input_file, output_file, theme, include_unlinked_nodes=False, no_links=False, layout='vertical', verbose=False, interactive=False):
=======
    try:
        with open(config_path, 'r') as file:
            config = yaml.safe_load(file)
    except FileNotFoundError:
        error_message = f"Error: The specified config file '{config_path}' does not exist."
        print(error_message)
        exit()
    except Exception as e:
        error_message = f"An error occurred while loading the config: {e}"
        print(error_message)
        exit()

    # Initialize the styles dictionary with defaults and override with config values
    styles = {
        'base_style': config.get('base_style', ''),
        'link_style': config.get('link_style', ''),
        'src_label_style': config.get('src_label_style', ''),
        'trgt_label_style': config.get('trgt_label_style', ''),
        'port_style': config.get('port_style', ''), 
        'connector_style': config.get('connector_style', ''), 
        'background': config.get('background', "#FFFFFF"),
        'shadow': config.get('shadow', "1"),
        'pagew': config.get('pagew', "827"),
        'pageh': config.get('pageh', "1169"),
        'grid': config.get('grid', "1"),
        'custom_styles': {key: config.get('base_style', '') + value for key, value in config.get('custom_styles', {}).items()},
        'icon_to_group_mapping': config.get('icon_to_group_mapping', {}),
    }

    # Read all other configuration values
    for key, value in config.items():
        if key not in styles:
            styles[key] = value

    return styles

def main(input_file, output_file, grafana, theme, include_unlinked_nodes=False, no_links=False, layout='vertical', verbose=False):
>>>>>>> a1943127
    """
    Generates a diagram from a given topology definition file, organizing and displaying nodes and links.
    
    Processes an input YAML file containing node and link definitions, extracts relevant information,
    and applies logic to determine node positions and connectivity. The function supports filtering out unlinked nodes,
    optionally excluding links, choosing the layout orientation, and toggling verbose output for detailed processing logs.
    """
    try:
        with open(input_file, 'r') as file:
            containerlab_data = yaml.safe_load(file)
    except FileNotFoundError:
        error_message = f"Error: The specified clab file '{input_file}' does not exist."
        print(error_message)
        exit()
    except Exception as e:
        error_message = f"An error occurred while loading the config: {e}"
        print(error_message)
        exit()

    if theme in ['nokia_bright', 'nokia_dark', 'grafana_dark']:
        config_path = os.path.join(script_dir, f'styles/{theme}.yaml')
    else:
        # Assume the user has provided a custom path
        config_path = theme

    # Load styles
    styles = load_styles_from_config(config_path)

    diagram = CustomDrawioDiagram()
    diagram.layout = layout

    nodes_from_clab = containerlab_data['topology']['nodes']

    nodes = {}
    for node_name, node_data in nodes_from_clab.items():
        node = Node(
            name=node_name,
            kind=node_data.get('kind', ''),
            mgmt_ipv4=node_data.get('mgmt_ipv4', ''),
            graph_level=node_data.get('labels', {}).get('graph-level', None),
            graph_icon=node_data.get('labels', {}).get('graph-icon', None),
            base_style=styles.get('base_style', ''),
            custom_style=styles.get(node_data.get('kind', ''), ''),
            pos_x=node_data.get('pos_x', ''),
            pos_y=node_data.get('pos_y', ''),
            width=styles.get('node_width', 75),
            height=styles.get('node_height', 75),
            group=node_data.get('group', '')
        )
        nodes[node_name] = node

    diagram.nodes = nodes

    if theme in ['bright', 'dark']:
        config_path = os.path.join(script_dir, f'styles/{theme}.yaml')
    else:
        # Assume the user has provided a custom path
        config_path = theme
    base_style, link_style, src_label_style, trgt_label_style, custom_styles, icon_to_group_mapping = load_styles_from_config(config_path)
    
    if interactive:
        interactive_mode(nodes, icon_to_group_mapping)

    # Prepare the links list by extracting source and target from each link's 'endpoints'
    links_from_clab = []
    for link in containerlab_data['topology'].get('links', []):
        endpoints = link.get('endpoints')
        if endpoints:
            source_node, source_intf = endpoints[0].split(":")
            target_node, target_intf = endpoints[1].split(":")
            # Add link only if both source and target nodes exist
            if source_node in nodes_from_clab and target_node in nodes_from_clab:
                links_from_clab.append({'source': source_node, 'target': target_node, 'source_intf': source_intf, 'target_intf': target_intf})

    # Create Link instances and attach them to nodes
    links = []
    for link_data in links_from_clab:
        source_node = nodes.get(link_data['source'])
        target_node = nodes.get(link_data['target'])
        if source_node and target_node:
            # Create two links, one for downstream and one for upstream
            downstream_link = Link(
                source=source_node,
                target=target_node,
                source_intf=link_data.get('source_intf', ''),
                target_intf=link_data.get('target_intf', ''),
                base_style=styles.get('base_style', ''),
                link_style=styles.get('link_style', ''),
                src_label_style=styles.get('src_label_style', ''),
                trgt_label_style=styles.get('trgt_label_style', ''),
                entryY=link_data.get('entryY', 0),
                exitY=link_data.get('exitY', 0),
                entryX=link_data.get('entryX', 0),
                exitX=link_data.get('exitX', 0),
                direction='downstream'  # Set the direction to downstream
            )
            upstream_link = Link(
                source=target_node,
                target=source_node,
                source_intf=link_data.get('target_intf', ''),
                target_intf=link_data.get('source_intf', ''),
                base_style=styles.get('base_style', ''),
                link_style=styles.get('link_style', ''),
                src_label_style=styles.get('src_label_style', ''),
                trgt_label_style=styles.get('trgt_label_style', ''),
                entryY=link_data.get('entryY', 0),
                exitY=link_data.get('exitY', 0),
                entryX=link_data.get('entryX', 0),
                exitX=link_data.get('exitX', 0),
                direction='upstream'  # Set the direction to upstream
            )
            links.append(downstream_link)
            links.append(upstream_link)
            
            # Add the links to the source and target nodes
            source_node.add_link(downstream_link)
            target_node.add_link(upstream_link)
      
    if not include_unlinked_nodes:
        connected_nodes = {name: node for name, node in nodes.items() if node.links}
    diagram.nodes = connected_nodes
    nodes = diagram.nodes

    assign_graphlevels(diagram, verbose=False)
    calculate_positions(diagram, layout=layout, verbose=verbose)

    # Calculate the diagram size based on the positions of the nodes
    min_x = min(node.pos_x for node in nodes.values())
    min_y = min(node.pos_y for node in nodes.values())
    max_x = max(node.pos_x for node in nodes.values())
    max_y = max(node.pos_y for node in nodes.values())

    # Determine the necessary adjustments
    adjust_x = -min_x + 100  # Adjust so the minimum x is at least 100
    adjust_y = -min_y + 100  # Adjust so the minimum y is at least 100

<<<<<<< HEAD
    add_nodes_and_links(diagram, nodes, positions, links, node_graphlevels, no_links=no_links, layout=layout, verbose=verbose, base_style=base_style, link_style=link_style, custom_styles=custom_styles, icon_to_group_mapping=icon_to_group_mapping, src_label_style=src_label_style, trgt_label_style=trgt_label_style)
=======
    # Apply adjustments to each node's position
    for node in nodes.values():
        node.pos_x += adjust_x
        node.pos_y += adjust_y

    # Recalculate diagram size if necessary, after adjustment
    max_x = max(node.pos_x for node in nodes.values())
    max_y = max(node.pos_y for node in nodes.values())

    max_size_x = max_x + 100  # Adding a margin to the right side
    max_size_y = max_y + 100  # Adding a margin to the bottom

    if styles['pagew'] == "auto":
        styles['pagew'] = max_size_x
    if styles['pageh'] == "auto":
        styles['pageh'] = max_size_y

    diagram.update_style(styles)

    diagram.add_diagram("Network Topology")

    add_nodes(diagram, diagram.nodes, styles)

    if grafana:
        add_ports(diagram, styles)
        if not output_file:
            grafana_output_file = os.path.splitext(input_file)[0] + ".grafana.json"   
        output_folder = os.path.dirname(grafana_output_file) or "."
        output_filename = os.path.basename(grafana_output_file)  
        diagram.grafana_dashboard_file = grafana_output_file
        os.makedirs(output_folder, exist_ok=True)   
        grafana = GrafanaDashboard(diagram)
        grafana_json = grafana.create_dashboard()
        # dump the json to the file
        with open(grafana_output_file, 'w') as f:
            f.write(grafana_json)
        print("Saved file to:", grafana_output_file)
    else:
        add_links(diagram, styles)
>>>>>>> a1943127

    # If output_file is not provided, generate it from input_file
    if not output_file:
        output_file = os.path.splitext(input_file)[0] + ".drawio"
        
    output_folder = os.path.dirname(output_file) or "."
    output_filename = os.path.basename(output_file)
    os.makedirs(output_folder, exist_ok=True)

    diagram.dump_file(filename=output_filename, folder=output_folder)

    print("Saved file to:", output_file)

def parse_arguments():
    parser = argparse.ArgumentParser(description='Generate a topology diagram from a containerlab YAML or draw.io XML file.')
    parser.add_argument('-i', '--input', required=True, help='The filename of the input file (containerlab YAML for diagram generation).')
    parser.add_argument('-o', '--output', required=False, help='The output file path for the generated diagram (draw.io format).')
    parser.add_argument('-g', '--gf_dashboard', action='store_true', required=False, help='Generate Grafana Dashboard Flag.')
    parser.add_argument('--include-unlinked-nodes', action='store_true', help='Include nodes without any links in the topology diagram')
    parser.add_argument('--no-links', action='store_true', help='Do not draw links between nodes in the topology diagram')
    parser.add_argument('--layout', type=str, default='vertical', choices=['vertical', 'horizontal'], help='Specify the layout of the topology diagram (vertical or horizontal)')
    parser.add_argument('--theme', default='nokia_bright', help='Specify the theme for the diagram (nokia_bright, nokia_dark, grafana_dark) or the path to a custom style config file.')  
    parser.add_argument('--verbose', action='store_true', help='Enable verbose output for debugging purposes')  
    parser.add_argument('-I', '--interactive', action='store_true', required=False, help='Define graph-levels and graph-icons in interactive mode')
    return parser.parse_args()
    
if __name__ == "__main__":
    args = parse_arguments()

    script_dir = os.path.dirname(__file__)

<<<<<<< HEAD
    main(args.input, args.output, args.theme, args.include_unlinked_nodes, args.no_links, args.layout, args.verbose, args.interactive)

=======
    main(args.input, args.output, args.gf_dashboard, args.theme, args.include_unlinked_nodes, args.no_links, args.layout, args.verbose)
>>>>>>> a1943127
<|MERGE_RESOLUTION|>--- conflicted
+++ resolved
@@ -4,17 +4,10 @@
 from lib.Node import Node
 from lib.Grafana import GrafanaDashboard
 from collections import defaultdict
-<<<<<<< HEAD
-import argparse
-import os
 from prompt_toolkit import prompt
 from prompt_toolkit.completion import WordCompleter
 from prompt_toolkit.key_binding import KeyBindings
 from prompt_toolkit.shortcuts import checkboxlist_dialog, yes_no_dialog
-
-=======
-import yaml, argparse, os, re, random
->>>>>>> a1943127
 
 def add_ports(diagram, styles, verbose=True):
     nodes = diagram.nodes
@@ -617,112 +610,8 @@
     return sorted_nodes
 
 
+
 def load_styles_from_config(config_path):
-<<<<<<< HEAD
-    with open(config_path, 'r') as file:
-        config = yaml.safe_load(file)
-
-    base_style = config['base_style']
-    link_style = config['link_style']
-    src_label_style = config['src_label_style']
-    trgt_label_style = config['trgt_label_style']
-    
-    # Prepend base_style to each custom style
-    custom_styles = {key: base_style + value for key, value in config['custom_styles'].items()}
-    
-    icon_to_group_mapping = config['icon_to_group_mapping']
-
-    return base_style, link_style, src_label_style, trgt_label_style, custom_styles, icon_to_group_mapping
-
-def interactive_mode(nodes, icon_to_group_mapping):
-    previous_summary = { "Levels":{}, "Icons": {}}
-    for node, node_info in nodes.items():
-        try:
-            level = node_info["labels"]["graph-level"]
-            if level not in previous_summary["Levels"]:
-                previous_summary["Levels"][level] = []
-            previous_summary["Levels"][level].append(node)
-            
-            icon = node_info["labels"]["graph-icon"]
-            if icon not in previous_summary["Icons"]:
-                previous_summary["Icons"][icon] = []
-            previous_summary["Icons"][icon].append(node)
-        except KeyError:
-            continue
-
-    result=False
-    while not result:
-        summary = { "Levels":{}, "Icons": {}}
-        tmp_nodes = list(nodes.keys())
-        level = 0
-        while True:
-            level += 1
-            level_nodes = checkboxlist_dialog(
-                title=f"Level {level} nodes",
-                text=f"Choose the nodes for level {level}:",
-                values=[(node, node) for node in tmp_nodes],
-                default_values=previous_summary["Levels"][level] if level in previous_summary["Levels"] else []
-            ).run()
-    
-            if not level_nodes:
-                continue
-    
-            for node in level_nodes:
-                if "labels" in nodes[node]:
-                    nodes[node]["labels"]["graph-level"] = level
-                else:
-                    nodes[node]["labels"] = {"graph-level": level}
-                
-                if level not in summary["Levels"]:
-                    summary["Levels"][level] = []
-                summary["Levels"][level].append(node)
-                tmp_nodes.remove(node)
-    
-            if not tmp_nodes:
-                break
-
-        tmp_nodes = list(nodes.keys())
-        icons = list(icon_to_group_mapping.keys())
-        for icon in icons:
-            icon_nodes = checkboxlist_dialog(
-                title=f"Choose {icon} nodes",
-                text=f"Select the nodes for the {icon} icon:",
-                values=[(node, node) for node in tmp_nodes],
-                default_values=previous_summary["Icons"][icon] if icon in previous_summary["Icons"] else []
-            ).run()
-    
-            if not icon_nodes:
-                continue
-    
-            for node in icon_nodes:
-                if "labels" in nodes[node]:
-                    nodes[node]["labels"]["graph-icon"] = icon
-                else:
-                    nodes[node]["labels"] = {"graph-icon": icon}
-                if icon not in summary["Icons"]:
-                    summary["Icons"][icon] = []
-                summary["Icons"][icon].append(node)
-                tmp_nodes.remove(node)
-    
-            if not tmp_nodes:
-                break
-
-        summary_tree = ""
-        for key, info in summary.items():
-            summary_tree += f"\n### {key} ###\n"
-            for item, node_list in info.items():
-                summary_tree += f"[ {item} ]\n"
-                for node in node_list:
-                    summary_tree += f"    - {node}\n"
-        summary_tree += "\n\nDo you want to keep it like this? Select < No > to edit your configuration."
-
-        previous_summary=summary
-        result = yes_no_dialog(
-            title='SUMMARY',
-            text=summary_tree).run()
-
-def main(input_file, output_file, theme, include_unlinked_nodes=False, no_links=False, layout='vertical', verbose=False, interactive=False):
-=======
     try:
         with open(config_path, 'r') as file:
             config = yaml.safe_load(file)
@@ -759,8 +648,95 @@
 
     return styles
 
-def main(input_file, output_file, grafana, theme, include_unlinked_nodes=False, no_links=False, layout='vertical', verbose=False):
->>>>>>> a1943127
+def interactive_mode(nodes, icon_to_group_mapping):
+    previous_summary = { "Levels":{}, "Icons": {}}
+    for node, node_info in nodes.items():
+        try:
+            level = node_info["labels"]["graph-level"]
+            if level not in previous_summary["Levels"]:
+                previous_summary["Levels"][level] = []
+            previous_summary["Levels"][level].append(node)
+            
+            icon = node_info["labels"]["graph-icon"]
+            if icon not in previous_summary["Icons"]:
+                previous_summary["Icons"][icon] = []
+            previous_summary["Icons"][icon].append(node)
+        except KeyError:
+            continue
+
+    result=False
+    while not result:
+        summary = { "Levels":{}, "Icons": {}}
+        tmp_nodes = list(nodes.keys())
+        level = 0
+        while True:
+            level += 1
+            level_nodes = checkboxlist_dialog(
+                title=f"Level {level} nodes",
+                text=f"Choose the nodes for level {level}:",
+                values=[(node, node) for node in tmp_nodes],
+                default_values=previous_summary["Levels"][level] if level in previous_summary["Levels"] else []
+            ).run()
+    
+            if not level_nodes:
+                continue
+    
+            for node in level_nodes:
+                if "labels" in nodes[node]:
+                    nodes[node]["labels"]["graph-level"] = level
+                else:
+                    nodes[node]["labels"] = {"graph-level": level}
+                
+                if level not in summary["Levels"]:
+                    summary["Levels"][level] = []
+                summary["Levels"][level].append(node)
+                tmp_nodes.remove(node)
+    
+            if not tmp_nodes:
+                break
+
+        tmp_nodes = list(nodes.keys())
+        icons = list(icon_to_group_mapping.keys())
+        for icon in icons:
+            icon_nodes = checkboxlist_dialog(
+                title=f"Choose {icon} nodes",
+                text=f"Select the nodes for the {icon} icon:",
+                values=[(node, node) for node in tmp_nodes],
+                default_values=previous_summary["Icons"][icon] if icon in previous_summary["Icons"] else []
+            ).run()
+    
+            if not icon_nodes:
+                continue
+    
+            for node in icon_nodes:
+                if "labels" in nodes[node]:
+                    nodes[node]["labels"]["graph-icon"] = icon
+                else:
+                    nodes[node]["labels"] = {"graph-icon": icon}
+                if icon not in summary["Icons"]:
+                    summary["Icons"][icon] = []
+                summary["Icons"][icon].append(node)
+                tmp_nodes.remove(node)
+    
+            if not tmp_nodes:
+                break
+
+        summary_tree = ""
+        for key, info in summary.items():
+            summary_tree += f"\n### {key} ###\n"
+            for item, node_list in info.items():
+                summary_tree += f"[ {item} ]\n"
+                for node in node_list:
+                    summary_tree += f"    - {node}\n"
+        summary_tree += "\n\nDo you want to keep it like this? Select < No > to edit your configuration."
+
+        previous_summary=summary
+        result = yes_no_dialog(
+            title='SUMMARY',
+            text=summary_tree).run()
+
+
+def main(input_file, output_file, grafana, theme, include_unlinked_nodes=False, no_links=False, layout='vertical', verbose=False, interactive=False):
     """
     Generates a diagram from a given topology definition file, organizing and displaying nodes and links.
     
@@ -813,16 +789,9 @@
         nodes[node_name] = node
 
     diagram.nodes = nodes
-
-    if theme in ['bright', 'dark']:
-        config_path = os.path.join(script_dir, f'styles/{theme}.yaml')
-    else:
-        # Assume the user has provided a custom path
-        config_path = theme
-    base_style, link_style, src_label_style, trgt_label_style, custom_styles, icon_to_group_mapping = load_styles_from_config(config_path)
     
     if interactive:
-        interactive_mode(nodes, icon_to_group_mapping)
+        interactive_mode(nodes_from_clab, styles['icon_to_group_mapping'])
 
     # Prepare the links list by extracting source and target from each link's 'endpoints'
     links_from_clab = []
@@ -897,9 +866,6 @@
     adjust_x = -min_x + 100  # Adjust so the minimum x is at least 100
     adjust_y = -min_y + 100  # Adjust so the minimum y is at least 100
 
-<<<<<<< HEAD
-    add_nodes_and_links(diagram, nodes, positions, links, node_graphlevels, no_links=no_links, layout=layout, verbose=verbose, base_style=base_style, link_style=link_style, custom_styles=custom_styles, icon_to_group_mapping=icon_to_group_mapping, src_label_style=src_label_style, trgt_label_style=trgt_label_style)
-=======
     # Apply adjustments to each node's position
     for node in nodes.values():
         node.pos_x += adjust_x
@@ -939,7 +905,6 @@
         print("Saved file to:", grafana_output_file)
     else:
         add_links(diagram, styles)
->>>>>>> a1943127
 
     # If output_file is not provided, generate it from input_file
     if not output_file:
@@ -952,6 +917,7 @@
     diagram.dump_file(filename=output_filename, folder=output_folder)
 
     print("Saved file to:", output_file)
+
 
 def parse_arguments():
     parser = argparse.ArgumentParser(description='Generate a topology diagram from a containerlab YAML or draw.io XML file.')
@@ -970,10 +936,5 @@
     args = parse_arguments()
 
     script_dir = os.path.dirname(__file__)
-
-<<<<<<< HEAD
-    main(args.input, args.output, args.theme, args.include_unlinked_nodes, args.no_links, args.layout, args.verbose, args.interactive)
-
-=======
-    main(args.input, args.output, args.gf_dashboard, args.theme, args.include_unlinked_nodes, args.no_links, args.layout, args.verbose)
->>>>>>> a1943127
+    
+    main(args.input, args.output, args.gf_dashboard, args.theme, args.include_unlinked_nodes, args.no_links, args.layout, args.verbose, args.interactive)
